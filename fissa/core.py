"""Main user interface for FISSA.

Authors: Sander Keemink (swkeemink@scimail.eu) and Scott Lowe
"""
import datahandler
import collections
import roitools
import glob
import warnings
import os.path
import numpy as np
import neuropil as npil
from scipy.io import savemat
import deltaf
try:
    from multiprocessing import Pool
    has_multiprocessing = True
except BaseException:
    warnings.warn('Multiprocessing library is not installed, using single ' +
                  'core instead. To use multiprocessing install it by: ' +
                  'pip install multiprocessing')
    has_multiprocessing = False


def extract_func(inputs):
    """Extract data using multiprocessing.

    Parameters
    ----------
    inputs : list
        list of inputs
        [0] : image array
        [1] : the rois
        [2] : number of neuropil regions
        [3] : how much larger neuropil region should be then central ROI

    Returns
    -------
    dictionary
        dictionary containing data across cells
    dictionary
        dictionary containing polygons for each ROI
    """
    image = inputs[0]
    rois = inputs[1]
    nNpil = inputs[2]
    expansion = inputs[3]

    # get data as arrays and rois as masks
    curdata = datahandler.image2array(image)
    base_masks = datahandler.rois2masks(rois, curdata.shape[1:])

    # get the mean image
    mean = curdata.mean(axis=0)

    # predefine dictionaries
    data = collections.OrderedDict()
    roi_polys = collections.OrderedDict()

    # get neuropil masks and extract signals
    for cell in range(len(base_masks)):
        # neuropil masks
        npil_masks = roitools.getmasks_npil(base_masks[cell], nNpil=nNpil,
                                            expansion=expansion)
        # add all current masks together
        masks = [base_masks[cell]] + npil_masks

        # extract traces
        data[cell] = datahandler.extracttraces(curdata, masks)

        # store ROI outlines
        roi_polys[cell] = [''] * len(masks)
        for i in range(len(masks)):
            roi_polys[cell][i] = roitools.find_roi_edge(masks[i])

    return data, roi_polys, mean


def separate_func(inputs):
    """Extraction function for multiprocessing.

    Parameters
    ----------
    inputs : list
        list of inputs
        [0] : Array with signals to separate
        [1] : Alpha input to npil.separate
        [2] : current ROI number

    Returns
    -------
    some output

    """
    X = inputs[0]
    alpha = inputs[1]
    method = inputs[2]
    Xsep, Xmatch, Xmixmat, convergence = npil.separate(
        X, method, maxiter=20000, tol=1e-4, maxtries=1, alpha=alpha
    )
    ROInum = inputs[3]
    print 'Finished ROI number ' + str(ROInum)
    return Xsep, Xmatch, Xmixmat, convergence


class Experiment():
    """Does all the steps for FISSA."""

    def __init__(self, images, rois, folder, nRegions=4,
                 expansion=1, alpha=0.2, ncores_preparation=None,
<<<<<<< HEAD
                 ncores_separation=None, method='nmf', **kwargs):
=======
                 ncores_separation=None, datahandler_custom=None, **kwargs):
>>>>>>> 2ecd23f9
        """Initialisation. Set the parameters for your Fissa instance.

        Parameters
        ----------
        images : string or list
            The raw images data.
            Should be the path to a folder with tiffs,
            an explicit list of tiff locations (strings),
            or a list of already loaded in arrays.
            Each tiff/array is seen as a single trial.
            Non tiff data should be formatted as (frames,y-coords,x-coords)
        rois : string or list
            The roi definitions.
            Should be the path of a folder with imagej zips, the explicit path
            of a single imagej zip, an explicit list of imagej zip locations,
            a list of arrays encoding roi polygons, or a list of lists of
            binary arrays representing roi masks.
            Should be either a single roiset for all trials, or a different
            roiset for each trial.
        folder : string
            Where to store the extracted data.
        nRegions : int, optional (default: 4)
            Number of neuropil regions to draw. Use higher number for densely
            labelled tissue.
        expansion : float, optional (default: 1)
            How much larger to make each neuropil subregion than ROI area.
            Full neuropil area will be nRegions*expansion*ROI area
        alpha : float, optional (default: 0.2)
            Sparsity constraint for NMF
        ncores_preparation : int, optional (default: None)
            Sets the number of processes to be used for data preparation
            (ROI and subregions definitions, data extraction from tifs,
            etc.)
            By default FISSA uses all the available processing threads.
            This can, especially for the data preparation step,
            quickly fill up your memory.
        ncores_separation : int, optional (default: None)
            Same as ncores_preparation, but for the separation step.
            As a rule, this can be set higher than ncores_preparation, as
            the separation step takes much less memory.
<<<<<<< HEAD
        method : string, optional
            Either 'nmf' for non-negative matrix factorization, or 'ica' for
            independent component analysis. 'nmf' option recommended.
=======
        datahandler_custom : object, optional
            A custom datahandler for handling ROIs and calcium data can
            optionally be given. See datahandler.py for an example.
>>>>>>> 2ecd23f9

        TOOD:
        * inputs such as imaging frequency, number of neuropil regions,
        general FISSA options, etc
        """
        if isinstance(images, str):
            self.images = sorted(glob.glob(images + '/*.tif*'))
        elif isinstance(images, list):
            self.images = images
        else:
            raise ValueError('images should either be string or list')

        if isinstance(rois, str):
            if rois[-3:] == 'zip':
                self.rois = [rois] * len(self.images)
            else:
                self.rois = sorted(glob.glob(rois + '/*.zip'))
        elif isinstance(rois, list):
            self.rois = rois
            if len(rois) == 1:  # if only one roiset is specified
                self.rois *= len(self.images)
        else:
            raise ValueError('rois should either be string or list')
        if datahandler_custom is not None:
            datahandler = datahandler_custom

        # define class variables
        self.folder = folder
        self.raw = None
        self.sep = None
        self.result = None
        self.nRegions = nRegions
        self.expansion = expansion
        self.alpha = alpha
        self.nTrials = len(self.images)  # number of trials
        self.means = []
        self.ncores_preparation = ncores_preparation
        self.ncores_separation = ncores_separation
        self.method = method

        # check if any data already exists
        if not os.path.exists(folder):
            os.makedirs(folder)
        if os.path.isfile(folder + '/preparation.npy'):
            if os.path.isfile(folder + '/separated.npy'):
                self.separate()
            else:
                self.separation_prep()

    def separation_prep(self, redo=False):
        """Prepare and extract the data to be separated.

        Per trial:
        * Load in data as arrays
        * load in ROIs as masks
        * grow and seaparate ROIs to get neuropil regions
        * using neuropil and original regions, extract traces from data

        After running this you can access the raw data (i.e. pre separation)
        as self.raw and self.rois. self.raw is a list of arrays.
        self.raw[cell][trial] gives you the traces of a specific cell and
        trial, across cell and neuropil regions. self.roi_polys is a list of
        lists of arrays. self.roi_polys[cell][trial][region][0] gives you the
        polygon for the region for a specific cell, trial and region. region=0
        is the cell, and region>0 gives the different neuropil regions.
        For separateable masks, it is possible multiple outlines are found,
        which can be accessed as self.roi_polys[cell][trial][region][i],
        where 'i' is the outline index.

        Parameters
        ----------
        redo : bool
            Redo the preparation even if done before

        """
        # define filename where data will be present
        fname = self.folder + '/preparation.npy'

        # try to load data from filename
        if not redo:
            try:
                nCell, raw, roi_polys = np.load(fname)
                print 'Reloading previously prepared data...'
            except BaseException:
                redo = True

        if redo:
            print 'Doing region growing and data extraction....'
            # define inputs
            inputs = [0] * self.nTrials
            for trial in range(self.nTrials):
                inputs[trial] = [self.images[trial], self.rois[trial],
                                 self.nRegions, self.expansion]

            # Do the extraction
            if has_multiprocessing:
                # define pool
                pool = Pool(self.ncores_separation)

                # run extraction
                results = pool.map(extract_func, inputs)
                pool.close()
            else:
                results = [0] * self.nTrials
                for trial in range(self.nTrials):
                    results[trial] = extract_func(inputs[trial])

            # get number of cells
            nCell = len(results[0][1])

            # predefine data structures
            raw = [[None for t in range(self.nTrials)] for c in range(nCell)]
            roi_polys = np.copy(raw)

            # store results
            for trial in range(self.nTrials):
                self.means += [results[trial][2]]
                for cell in range(nCell):
                    raw[cell][trial] = results[trial][0][cell]
                    roi_polys[cell][trial] = results[trial][1][cell]

            # save
            np.save(fname, (nCell, raw, roi_polys))

        # store relevant info
        self.nCell = nCell  # number of cells
        self.raw = raw
        self.roi_polys = roi_polys

    def separate(self, redo_prep=False, redo_sep=False):
        """Separate all the trials with FISSA algorithm.

        After running separate, data can be found as follows:

        self.sep
            Raw separation output, without being matched. Signal 'i' for
            a specific cell and trial can be found as
            self.sep[cell][trial][i,:]
        self.result
            Final output, in order of presence in cell ROI.
            Signal 'i' for a specific cell and trial can be found as
            self.result[cell][trial][i,:]
            i = 0 is most strongly present signal
            i = 1 less so, etc.
        self.mixmat
            The mixing matrix (how to go between self.separated and
            self.raw from the separation_prep function)
        self.info
            Info about separation algorithm, iterations needed, etc.

        Parameters
        ----------
        redo_prep : bool, optional
            Whether to redo the preparation. This will always set
            redo_sep = True as well.
        redo_sep : bool, optional
            Whether to redo the separation

        """
        # Do data preparation
        self.separation_prep(redo_prep)
        if redo_prep:
            redo_sep = True

        # Define filename to store data in
        fname = self.folder + '/separated.npy'
        if not redo_sep:
            try:
                info, mixmat, sep, result = np.load(fname)
                print 'Reloading previously separated data...'
            except BaseException:
                redo_sep = True

        # separate data, if necessary
        if redo_sep:
            print 'Doing signal separation....'
            # predefine data structures
            sep = [[None for t in range(self.nTrials)]
                   for c in range(self.nCell)]
            result = np.copy(sep)
            mixmat = np.copy(sep)
            info = np.copy(sep)

            # loop over cells to define function inputs
            inputs = [0] * self.nCell
            for cell in range(self.nCell):
                # initiate concatenated data
                X = np.concatenate(self.raw[cell], axis=1)

                # check for below 0 values
                if X.min() < 0:
                    warnings.warn('Found values below zero in signal, ' +
                                  'setting minimum to 0.')
                    X -= X.min()

                # update inputs
                inputs[cell] = [X, self.alpha, self.method, cell]

            if has_multiprocessing:
                # define pool
                pool = Pool()

                # run separation
                results = pool.map(separate_func, inputs)
                pool.close()
            else:
                results = [0] * self.nCell
                for cell in range(self.nCell):
                    results[cell] = separate_func(inputs[cell])

            # read results
            for cell in range(self.nCell):
                curTrial = 0
                Xsep, Xmatch, Xmixmat, convergence = results[cell]
                for trial in range(self.nTrials):
                    nextTrial = curTrial + self.raw[cell][trial].shape[1]
                    sep[cell][trial] = Xsep[:, curTrial:nextTrial]
                    result[cell][trial] = Xmatch[:, curTrial:nextTrial]
                    curTrial = nextTrial

                    # store other info
                    mixmat[cell][trial] = Xmixmat
                    info[cell][trial] = convergence

            # save
            np.save(fname, (info, mixmat, sep, result))

        # store
        self.info = info
        self.mixmat = mixmat
        self.sep = sep
        self.result = result

    def calc_deltaf(self, freq, use_raw_f0=True, across_trials=True):
        """Calculate deltaf/f0 for raw and result traces.

        The results can be accessed as self.deltaf_raw and self.deltaf_result.
        self.deltaf_raw is only the ROI trace instead of the traces across all
        subregions.

        Parameters
        ----------
        freq : float
            Imaging frequency in Hz.
        use_raw_f0 : bool
            If True (default), use the f0 from the raw ROI trace for both
            raw and result traces. If False, use the f0 of each trace.
        across_trials : bool
            Whether to do calculate the deltaf/f0 across all trials (default),
            or per trial.

        """
        deltaf_raw = [[None for t in range(self.nTrials)]
                      for c in range(self.nCell)]
        deltaf_result = np.copy(deltaf_raw)

        # loop over cells
        for cell in range(self.nCell):
            # if deltaf should be calculated across all trials
            if across_trials:
                # get concatenated traces
                raw_conc = np.concatenate(self.raw[cell], axis=1)[0, :]
                result_conc = np.concatenate(self.result[cell], axis=1)

                # calculate deltaf/f0
                raw_f0 = deltaf.findBaselineF0(raw_conc, freq)
                raw_conc = (raw_conc - raw_f0) / raw_f0
                result_f0 = deltaf.findBaselineF0(
                    result_conc, freq, 1
                ).T[:, None]
                if use_raw_f0:
                    result_conc = (result_conc - result_f0) / raw_f0
                else:
                    result_conc = (result_conc - result_f0) / result_f0

                # store deltaf/f0s
                curTrial = 0
                for trial in range(self.nTrials):
                    nextTrial = curTrial + self.raw[cell][trial].shape[1]
                    signal = raw_conc[curTrial:nextTrial]
                    deltaf_raw[cell][trial] = signal
                    signal = result_conc[:, curTrial:nextTrial]
                    deltaf_result[cell][trial] = signal
                    curTrial = nextTrial
            else:
                # loop across trials
                for trial in range(self.nTrials):
                    # get current signals
                    raw_sig = self.raw[cell][trial][0, :]
                    result_sig = self.result[cell][trial]

                    # calculate deltaf/fo
                    raw_f0 = deltaf.findBaselineF0(raw_sig, freq)
                    result_f0 = deltaf.findBaselineF0(
                        result_sig, freq, 1
                    ).T[:, None]
                    result_f0[result_f0 < 0] = 0
                    raw_sig = (raw_sig - raw_f0) / raw_f0
                    if use_raw_f0:
                        result_sig = (result_sig - result_f0) / raw_f0
                    else:
                        result_sig = (result_sig - result_f0) / result_f0

                    # store deltaf/f0s
                    deltaf_raw[cell][trial] = raw_sig
                    deltaf_result[cell][trial] = result_sig

        self.deltaf_raw = deltaf_raw
        self.deltaf_result = deltaf_result

    def save_to_matlab(self):
        """Save the results to a matlab file.

        Can be found in 'folder/matlab.mat'.

        This will give you a filename.mat file which if loaded in Matlab gives
        the following structs: ROIs, result, raw.

        If df/f0 was calculated, these will also be stored as df_result
        and df_raw, which will have the same format as result and raw.

        These can be interfaced with as follows, for cell 0, trial 0:
            ROIs.cell0.trial0{1} % polygon for the ROI
            ROIs.cell0.trial0{2} % polygon for first neuropil region
            result.cell0.trial0(1,:) % final extracted cell signal
            result.cell0.trial0(2,:) % contaminating signal
            raw.cell0.trial0(1,:) % raw measured celll signal
            raw.cell0.trial0(2,:) % raw signal from first neuropil region
        """
        # define filename
        fname = self.folder + '/matlab.mat'

        # initialize dictionary to save
        M = collections.OrderedDict()
        M['ROIs'] = collections.OrderedDict()
        M['raw'] = collections.OrderedDict()
        M['result'] = collections.OrderedDict()

        # loop over cells and trial
        for cell in range(self.nCell):
            # get current cell label
            c_lab = 'cell' + str(cell)
            # update dictionary
            M['ROIs'][c_lab] = collections.OrderedDict()
            M['raw'][c_lab] = collections.OrderedDict()
            M['result'][c_lab] = collections.OrderedDict()
            for trial in range(self.nTrials):
                # get current trial label
                t_lab = 'trial' + str(trial)
                # update dictionary
                M['ROIs'][c_lab][t_lab] = self.roi_polys[cell][trial]
                M['raw'][c_lab][t_lab] = self.raw[cell][trial]
                M['result'][c_lab][t_lab] = self.result[cell][trial]

        savemat(fname, M)


def run_fissa(*args, **kwargs):
    """Shorthand for making Fissa instance and running it on your dataset."""
    # clive = Fissa(*args, **kwargs)
    raise NotImplementedError()<|MERGE_RESOLUTION|>--- conflicted
+++ resolved
@@ -108,11 +108,9 @@
 
     def __init__(self, images, rois, folder, nRegions=4,
                  expansion=1, alpha=0.2, ncores_preparation=None,
-<<<<<<< HEAD
-                 ncores_separation=None, method='nmf', **kwargs):
-=======
-                 ncores_separation=None, datahandler_custom=None, **kwargs):
->>>>>>> 2ecd23f9
+                 ncores_separation=None, method='nmf',
+                 datahandler_custom=None,
+                 **kwargs):
         """Initialisation. Set the parameters for your Fissa instance.
 
         Parameters
@@ -153,19 +151,13 @@
             Same as ncores_preparation, but for the separation step.
             As a rule, this can be set higher than ncores_preparation, as
             the separation step takes much less memory.
-<<<<<<< HEAD
         method : string, optional
             Either 'nmf' for non-negative matrix factorization, or 'ica' for
             independent component analysis. 'nmf' option recommended.
-=======
         datahandler_custom : object, optional
             A custom datahandler for handling ROIs and calcium data can
             optionally be given. See datahandler.py for an example.
->>>>>>> 2ecd23f9
-
-        TOOD:
-        * inputs such as imaging frequency, number of neuropil regions,
-        general FISSA options, etc
+            
         """
         if isinstance(images, str):
             self.images = sorted(glob.glob(images + '/*.tif*'))
